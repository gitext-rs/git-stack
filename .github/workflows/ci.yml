name: CI
on:
  pull_request:
    paths:
    - '**'
    - '!/*.md'
    - '!/docs/**'
    - "!/LICENSE-*"
  push:
    branches:
    - main
    paths:
    - '**'
    - '!/*.md'
    - '!/docs/**'
    - "!/LICENSE-*"
  schedule:
  - cron: '7 7 7 * *'
jobs:
  ci:
    name: CI
    needs: [test, msrv, docs, rustfmt, clippy]
    runs-on: ubuntu-latest
    steps:
      - name: Done
        run: exit 0
  test:
    name: Test
    strategy:
      matrix:
        os: ["ubuntu-latest", "windows-latest", "macos-latest"]
        rust: ["stable"]
    continue-on-error: ${{ matrix.rust != 'stable' }}
    runs-on: ${{ matrix.os }}
    steps:
    - name: Checkout repository
      uses: actions/checkout@v4
    - name: Install Rust
      uses: actions-rs/toolchain@v1
      with:
        toolchain: ${{ matrix.rust }}
        profile: minimal
        override: true
    - uses: Swatinem/rust-cache@v2
    - name: Configure git
      run: |
        git config --global user.name "Test User"
        git config --global user.email "test_user@example.com"
    - name: Build
      run: cargo test --no-run --workspace --all-features
    - name: Default features
      run: cargo test --workspace
    - name: All features
      run: cargo test --workspace --all-features
    - name: No-default features
      run: cargo test --workspace --no-default-features
  msrv:
    name: "Check MSRV: 1.70.0"
    runs-on: ubuntu-latest
    steps:
    - name: Checkout repository
      uses: actions/checkout@v4
    - name: Install Rust
      uses: actions-rs/toolchain@v1
      with:
<<<<<<< HEAD
        toolchain: 1.70.0  # MSRV
        profile: minimal
        override: true
=======
        toolchain: "1.65.0"  # MSRV
>>>>>>> 5e3b324b
    - uses: Swatinem/rust-cache@v2
    - name: Default features
      run: cargo check --workspace --all-targets
    - name: All features
      run: cargo check --workspace --all-targets --all-features
    - name: No-default features
      run: cargo check --workspace --all-targets --no-default-features
  lockfile:
    runs-on: ubuntu-latest
    steps:
    - name: Checkout repository
      uses: actions/checkout@v4
    - name: Install Rust
      uses: dtolnay/rust-toolchain@stable
      with:
        toolchain: stable
    - uses: Swatinem/rust-cache@v2
    - name: "Is lockfile updated?"
      run: cargo fetch --locked
  docs:
    name: Docs
    runs-on: ubuntu-latest
    steps:
    - name: Checkout repository
      uses: actions/checkout@v4
    - name: Install Rust
      uses: actions-rs/toolchain@v1
      with:
        toolchain: stable
        profile: minimal
        override: true
    - uses: Swatinem/rust-cache@v2
    - name: Check documentation
      env:
        RUSTDOCFLAGS: -D warnings
      run: cargo doc --workspace --all-features --no-deps --document-private-items
  rustfmt:
    name: rustfmt
    runs-on: ubuntu-latest
    steps:
    - name: Checkout repository
      uses: actions/checkout@v4
    - name: Install Rust
      uses: actions-rs/toolchain@v1
      with:
        # Not MSRV because its harder to jump between versions and people are
        # more likely to have stable
        toolchain: stable
        profile: minimal
        override: true
        components: rustfmt
    - uses: Swatinem/rust-cache@v2
    - name: Check formatting
      run: cargo fmt --all -- --check
  clippy:
    name: clippy
    runs-on: ubuntu-latest
    steps:
    - name: Checkout repository
      uses: actions/checkout@v4
    - name: Install Rust
      uses: actions-rs/toolchain@v1
      with:
<<<<<<< HEAD
        toolchain: 1.70.0  # MSRV
        profile: minimal
        override: true
=======
        toolchain: "1.65.0"  # MSRV
>>>>>>> 5e3b324b
        components: clippy
    - uses: Swatinem/rust-cache@v2
    - uses: actions-rs/clippy-check@v1
      with:
        token: ${{ secrets.GITHUB_TOKEN }}
        args: --workspace --all-features --all-targets -- -D warnings --allow deprecated<|MERGE_RESOLUTION|>--- conflicted
+++ resolved
@@ -63,13 +63,9 @@
     - name: Install Rust
       uses: actions-rs/toolchain@v1
       with:
-<<<<<<< HEAD
-        toolchain: 1.70.0  # MSRV
+        toolchain: "1.70"  # MSRV
         profile: minimal
         override: true
-=======
-        toolchain: "1.65.0"  # MSRV
->>>>>>> 5e3b324b
     - uses: Swatinem/rust-cache@v2
     - name: Default features
       run: cargo check --workspace --all-targets
@@ -133,13 +129,9 @@
     - name: Install Rust
       uses: actions-rs/toolchain@v1
       with:
-<<<<<<< HEAD
-        toolchain: 1.70.0  # MSRV
+        toolchain: "1.70"  # MSRV
         profile: minimal
         override: true
-=======
-        toolchain: "1.65.0"  # MSRV
->>>>>>> 5e3b324b
         components: clippy
     - uses: Swatinem/rust-cache@v2
     - uses: actions-rs/clippy-check@v1
